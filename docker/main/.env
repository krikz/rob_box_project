--- conflicted
+++ resolved
@@ -10,10 +10,7 @@
 
 # Robot ID for namespace isolation
 ROBOT_ID=RBXU100001
-<<<<<<< HEAD
-=======
 
->>>>>>> a7580036
 # Test image tags will be:
 # - ghcr.io/krikz/rob_box:voice-assistant-humble-test
 # - ghcr.io/krikz/rob_box:oak-d-humble-test
